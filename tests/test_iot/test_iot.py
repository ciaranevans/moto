--- conflicted
+++ resolved
@@ -10,125 +10,125 @@
 
 @mock_iot
 def test_attach_policy():
-    client = boto3.client('iot', region_name='ap-northeast-1')
-    policy_name = 'my-policy'
-    doc = '{}'
+    client = boto3.client("iot", region_name="ap-northeast-1")
+    policy_name = "my-policy"
+    doc = "{}"
 
     cert = client.create_keys_and_certificate(setAsActive=True)
-    cert_arn = cert['certificateArn']
+    cert_arn = cert["certificateArn"]
     client.create_policy(policyName=policy_name, policyDocument=doc)
     client.attach_policy(policyName=policy_name, target=cert_arn)
 
     res = client.list_attached_policies(target=cert_arn)
-    res.should.have.key('policies').which.should.have.length_of(1)
-    res['policies'][0]['policyName'].should.equal('my-policy')
+    res.should.have.key("policies").which.should.have.length_of(1)
+    res["policies"][0]["policyName"].should.equal("my-policy")
 
 
 @mock_iot
 def test_detach_policy():
-    client = boto3.client('iot', region_name='ap-northeast-1')
-    policy_name = 'my-policy'
-    doc = '{}'
+    client = boto3.client("iot", region_name="ap-northeast-1")
+    policy_name = "my-policy"
+    doc = "{}"
 
     cert = client.create_keys_and_certificate(setAsActive=True)
-    cert_arn = cert['certificateArn']
+    cert_arn = cert["certificateArn"]
     client.create_policy(policyName=policy_name, policyDocument=doc)
     client.attach_policy(policyName=policy_name, target=cert_arn)
 
     res = client.list_attached_policies(target=cert_arn)
-    res.should.have.key('policies').which.should.have.length_of(1)
-    res['policies'][0]['policyName'].should.equal('my-policy')
+    res.should.have.key("policies").which.should.have.length_of(1)
+    res["policies"][0]["policyName"].should.equal("my-policy")
 
     client.detach_policy(policyName=policy_name, target=cert_arn)
     res = client.list_attached_policies(target=cert_arn)
-    res.should.have.key('policies').which.should.be.empty
+    res.should.have.key("policies").which.should.be.empty
 
 
 @mock_iot
 def test_list_attached_policies():
-    client = boto3.client('iot', region_name='ap-northeast-1')
+    client = boto3.client("iot", region_name="ap-northeast-1")
     cert = client.create_keys_and_certificate(setAsActive=True)
-    policies = client.list_attached_policies(target=cert['certificateArn'])
-    policies['policies'].should.be.empty
+    policies = client.list_attached_policies(target=cert["certificateArn"])
+    policies["policies"].should.be.empty
 
 
 @mock_iot
 def test_policy_versions():
-    client = boto3.client('iot', region_name='ap-northeast-1')
-    policy_name = 'my-policy'
-    doc = '{}'
+    client = boto3.client("iot", region_name="ap-northeast-1")
+    policy_name = "my-policy"
+    doc = "{}"
 
     policy = client.create_policy(policyName=policy_name, policyDocument=doc)
-    policy.should.have.key('policyName').which.should.equal(policy_name)
-    policy.should.have.key('policyArn').which.should_not.be.none
-    policy.should.have.key('policyDocument').which.should.equal(json.dumps({}))
-    policy.should.have.key('policyVersionId').which.should.equal('1')
+    policy.should.have.key("policyName").which.should.equal(policy_name)
+    policy.should.have.key("policyArn").which.should_not.be.none
+    policy.should.have.key("policyDocument").which.should.equal(json.dumps({}))
+    policy.should.have.key("policyVersionId").which.should.equal("1")
 
     policy = client.get_policy(policyName=policy_name)
-    policy.should.have.key('policyName').which.should.equal(policy_name)
-    policy.should.have.key('policyArn').which.should_not.be.none
-    policy.should.have.key('policyDocument').which.should.equal(json.dumps({}))
-    policy.should.have.key('defaultVersionId').which.should.equal(policy['defaultVersionId'])
-
-    policy1 = client.create_policy_version(policyName=policy_name, policyDocument=json.dumps({'version': 'version_1'}),
+    policy.should.have.key("policyName").which.should.equal(policy_name)
+    policy.should.have.key("policyArn").which.should_not.be.none
+    policy.should.have.key("policyDocument").which.should.equal(json.dumps({}))
+    policy.should.have.key("defaultVersionId").which.should.equal(policy["defaultVersionId"])
+
+    policy1 = client.create_policy_version(policyName=policy_name, policyDocument=json.dumps({"version": "version_1"}),
                                            setAsDefault=True)
-    policy1.should.have.key('policyArn').which.should_not.be.none
-    policy1.should.have.key('policyDocument').which.should.equal(json.dumps({'version': 'version_1'}))
-    policy1.should.have.key('policyVersionId').which.should.equal('2')
-    policy1.should.have.key('isDefaultVersion').which.should.equal(True)
-
-    policy2 = client.create_policy_version(policyName=policy_name, policyDocument=json.dumps({'version': 'version_2'}),
+    policy1.should.have.key("policyArn").which.should_not.be.none
+    policy1.should.have.key("policyDocument").which.should.equal(json.dumps({"version": "version_1"}))
+    policy1.should.have.key("policyVersionId").which.should.equal("2")
+    policy1.should.have.key("isDefaultVersion").which.should.equal(True)
+
+    policy2 = client.create_policy_version(policyName=policy_name, policyDocument=json.dumps({"version": "version_2"}),
                                            setAsDefault=False)
-    policy2.should.have.key('policyArn').which.should_not.be.none
-    policy2.should.have.key('policyDocument').which.should.equal(json.dumps({'version': 'version_2'}))
-    policy2.should.have.key('policyVersionId').which.should.equal('3')
-    policy2.should.have.key('isDefaultVersion').which.should.equal(False)
+    policy2.should.have.key("policyArn").which.should_not.be.none
+    policy2.should.have.key("policyDocument").which.should.equal(json.dumps({"version": "version_2"}))
+    policy2.should.have.key("policyVersionId").which.should.equal("3")
+    policy2.should.have.key("isDefaultVersion").which.should.equal(False)
 
     policy = client.get_policy(policyName=policy_name)
-    policy.should.have.key('policyName').which.should.equal(policy_name)
-    policy.should.have.key('policyArn').which.should_not.be.none
-    policy.should.have.key('policyDocument').which.should.equal(json.dumps({'version': 'version_1'}))
-    policy.should.have.key('defaultVersionId').which.should.equal(policy1['policyVersionId'])
+    policy.should.have.key("policyName").which.should.equal(policy_name)
+    policy.should.have.key("policyArn").which.should_not.be.none
+    policy.should.have.key("policyDocument").which.should.equal(json.dumps({"version": "version_1"}))
+    policy.should.have.key("defaultVersionId").which.should.equal(policy1["policyVersionId"])
 
     policy_versions = client.list_policy_versions(policyName=policy_name)
-    policy_versions.should.have.key('policyVersions').which.should.have.length_of(3)
-    list(map(lambda item: item['isDefaultVersion'], policy_versions['policyVersions'])).count(True).should.equal(1)
-    default_policy = list(filter(lambda item: item['isDefaultVersion'], policy_versions['policyVersions']))
-    default_policy[0].should.have.key('versionId').should.equal(policy1['policyVersionId'])
+    policy_versions.should.have.key("policyVersions").which.should.have.length_of(3)
+    list(map(lambda item: item["isDefaultVersion"], policy_versions["policyVersions"])).count(True).should.equal(1)
+    default_policy = list(filter(lambda item: item["isDefaultVersion"], policy_versions["policyVersions"]))
+    default_policy[0].should.have.key("versionId").should.equal(policy1["policyVersionId"])
 
     policy = client.get_policy(policyName=policy_name)
-    policy.should.have.key('policyName').which.should.equal(policy_name)
-    policy.should.have.key('policyArn').which.should_not.be.none
-    policy.should.have.key('policyDocument').which.should.equal(json.dumps({'version': 'version_1'}))
-    policy.should.have.key('defaultVersionId').which.should.equal(policy1['policyVersionId'])
-
-    client.set_default_policy_version(policyName=policy_name, policyVersionId=policy2['policyVersionId'])
+    policy.should.have.key("policyName").which.should.equal(policy_name)
+    policy.should.have.key("policyArn").which.should_not.be.none
+    policy.should.have.key("policyDocument").which.should.equal(json.dumps({"version": "version_1"}))
+    policy.should.have.key("defaultVersionId").which.should.equal(policy1["policyVersionId"])
+
+    client.set_default_policy_version(policyName=policy_name, policyVersionId=policy2["policyVersionId"])
     policy_versions = client.list_policy_versions(policyName=policy_name)
-    policy_versions.should.have.key('policyVersions').which.should.have.length_of(3)
-    list(map(lambda item: item['isDefaultVersion'], policy_versions['policyVersions'])).count(True).should.equal(1)
-    default_policy = list(filter(lambda item: item['isDefaultVersion'], policy_versions['policyVersions']))
-    default_policy[0].should.have.key('versionId').should.equal(policy2['policyVersionId'])
+    policy_versions.should.have.key("policyVersions").which.should.have.length_of(3)
+    list(map(lambda item: item["isDefaultVersion"], policy_versions["policyVersions"])).count(True).should.equal(1)
+    default_policy = list(filter(lambda item: item["isDefaultVersion"], policy_versions["policyVersions"]))
+    default_policy[0].should.have.key("versionId").should.equal(policy2["policyVersionId"])
 
     policy = client.get_policy(policyName=policy_name)
-    policy.should.have.key('policyName').which.should.equal(policy_name)
-    policy.should.have.key('policyArn').which.should_not.be.none
-    policy.should.have.key('policyDocument').which.should.equal(json.dumps({'version': 'version_2'}))
-    policy.should.have.key('defaultVersionId').which.should.equal(policy2['policyVersionId'])
-
-    client.delete_policy_version(policyName=policy_name, policyVersionId='1')
+    policy.should.have.key("policyName").which.should.equal(policy_name)
+    policy.should.have.key("policyArn").which.should_not.be.none
+    policy.should.have.key("policyDocument").which.should.equal(json.dumps({"version": "version_2"}))
+    policy.should.have.key("defaultVersionId").which.should.equal(policy2["policyVersionId"])
+
+    client.delete_policy_version(policyName=policy_name, policyVersionId="1")
     policy_versions = client.list_policy_versions(policyName=policy_name)
-    policy_versions.should.have.key('policyVersions').which.should.have.length_of(2)
-
-    client.delete_policy_version(policyName=policy_name, policyVersionId=policy1['policyVersionId'])
+    policy_versions.should.have.key("policyVersions").which.should.have.length_of(2)
+
+    client.delete_policy_version(policyName=policy_name, policyVersionId=policy1["policyVersionId"])
     policy_versions = client.list_policy_versions(policyName=policy_name)
-    policy_versions.should.have.key('policyVersions').which.should.have.length_of(1)
-
-    # should fail as it's the default policy. Should use delete_policy instead
+    policy_versions.should.have.key("policyVersions").which.should.have.length_of(1)
+
+    # should fail as it"s the default policy. Should use delete_policy instead
     try:
-        client.delete_policy_version(policyName=policy_name, policyVersionId=policy2['policyVersionId'])
-        assert False, 'Should have failed in previous call'
+        client.delete_policy_version(policyName=policy_name, policyVersionId=policy2["policyVersionId"])
+        assert False, "Should have failed in previous call"
     except Exception as exception:
-        exception.response['Error']['Message'].should.equal('Cannot delete the default version of a policy')
+        exception.response["Error"]["Message"].should.equal("Cannot delete the default version of a policy")
 
 
 @mock_iot
@@ -1147,7 +1147,7 @@
 
 @mock_iot
 def test_list_jobs():
-    client = boto3.client('iot', region_name='eu-west-1')
+    client = boto3.client("iot", region_name="eu-west-1")
     name = "my-thing"
     job_id = "TestJob"
     # thing# job document
@@ -1155,8 +1155,8 @@
     #         "field": "value"
     #     }
     thing = client.create_thing(thingName=name)
-    thing.should.have.key('thingName').which.should.equal(name)
-    thing.should.have.key('thingArn')
+    thing.should.have.key("thingName").which.should.equal(name)
+    thing.should.have.key("thingArn")
 
     # job document
     job_document = {
@@ -1169,18 +1169,18 @@
         document=json.dumps(job_document),
         description="Description",
         presignedUrlConfig={
-            'roleArn': 'arn:aws:iam::1:role/service-role/iot_job_role',
-            'expiresInSec': 123
+            "roleArn": "arn:aws:iam::1:role/service-role/iot_job_role",
+            "expiresInSec": 123
         },
         targetSelection="CONTINUOUS",
         jobExecutionsRolloutConfig={
-            'maximumPerMinute': 10
+            "maximumPerMinute": 10
         }
     )
 
-    job1.should.have.key('jobId').which.should.equal(job_id)
-    job1.should.have.key('jobArn')
-    job1.should.have.key('description')
+    job1.should.have.key("jobId").which.should.equal(job_id)
+    job1.should.have.key("jobArn")
+    job1.should.have.key("description")
 
     job2 = client.create_job(
         jobId=job_id+"1",
@@ -1188,24 +1188,24 @@
         document=json.dumps(job_document),
         description="Description",
         presignedUrlConfig={
-            'roleArn': 'arn:aws:iam::1:role/service-role/iot_job_role',
-            'expiresInSec': 123
+            "roleArn": "arn:aws:iam::1:role/service-role/iot_job_role",
+            "expiresInSec": 123
         },
         targetSelection="CONTINUOUS",
         jobExecutionsRolloutConfig={
-            'maximumPerMinute': 10
+            "maximumPerMinute": 10
         }
     )
 
-    job2.should.have.key('jobId').which.should.equal(job_id+"1")
-    job2.should.have.key('jobArn')
-    job2.should.have.key('description')
+    job2.should.have.key("jobId").which.should.equal(job_id+"1")
+    job2.should.have.key("jobArn")
+    job2.should.have.key("description")
 
     jobs = client.list_jobs()
-    jobs.should.have.key('jobs')
-    jobs.should_not.have.key('nextToken')
-    jobs['jobs'][0].should.have.key('jobId').which.should.equal(job_id)
-    jobs['jobs'][1].should.have.key('jobId').which.should.equal(job_id+"1")
+    jobs.should.have.key("jobs")
+    jobs.should_not.have.key("nextToken")
+    jobs["jobs"][0].should.have.key("jobId").which.should.equal(job_id)
+    jobs["jobs"][1].should.have.key("jobId").which.should.equal(job_id+"1")
 
 
 @mock_iot
@@ -1289,404 +1289,6 @@
     job.should.have.key("jobArn")
 
     job = client.describe_job(jobId=job_id)
-<<<<<<< HEAD
-    job.should.have.key('job')
-    job.should.have.key('job').which.should.have.key("jobArn")
-    job.should.have.key('job').which.should.have.key("jobId").which.should.equal(job_id)
-    job.should.have.key('job').which.should.have.key("targets")
-    job.should.have.key('job').which.should.have.key("jobProcessDetails")
-    job.should.have.key('job').which.should.have.key("lastUpdatedAt")
-    job.should.have.key('job').which.should.have.key("createdAt")
-    job.should.have.key('job').which.should.have.key("jobExecutionsRolloutConfig")
-    job.should.have.key('job').which.should.have.key("targetSelection").which.should.equal("CONTINUOUS")
-    job.should.have.key('job').which.should.have.key("presignedUrlConfig")
-    job.should.have.key('job').which.should.have.key("presignedUrlConfig").which.should.have.key(
-        "roleArn").which.should.equal('arn:aws:iam::1:role/service-role/iot_job_role')
-    job.should.have.key('job').which.should.have.key("presignedUrlConfig").which.should.have.key(
-        "expiresInSec").which.should.equal(123)
-    job.should.have.key('job').which.should.have.key("jobExecutionsRolloutConfig").which.should.have.key(
-        "maximumPerMinute").which.should.equal(10)
-
-
-@mock_iot
-def test_delete_job():
-    client = boto3.client('iot', region_name='eu-west-1')
-    name = "my-thing"
-    job_id = "TestJob"
-    # thing
-    thing = client.create_thing(thingName=name)
-    thing.should.have.key('thingName').which.should.equal(name)
-    thing.should.have.key('thingArn')
-
-    job = client.create_job(
-        jobId=job_id,
-        targets=[thing["thingArn"]],
-        documentSource="https://s3-eu-west-1.amazonaws.com/bucket-name/job_document.json",
-        presignedUrlConfig={
-            'roleArn': 'arn:aws:iam::1:role/service-role/iot_job_role',
-            'expiresInSec': 123
-        },
-        targetSelection="CONTINUOUS",
-        jobExecutionsRolloutConfig={
-            'maximumPerMinute': 10
-        }
-    )
-
-    job.should.have.key('jobId').which.should.equal(job_id)
-    job.should.have.key('jobArn')
-
-    job = client.describe_job(jobId=job_id)
-    job.should.have.key('job')
-    job.should.have.key('job').which.should.have.key("jobId").which.should.equal(job_id)
-
-    client.delete_job(jobId=job_id)
-
-    client.list_jobs()['jobs'].should.have.length_of(0)
-
-
-@mock_iot
-def test_cancel_job():
-    client = boto3.client('iot', region_name='eu-west-1')
-    name = "my-thing"
-    job_id = "TestJob"
-    # thing
-    thing = client.create_thing(thingName=name)
-    thing.should.have.key('thingName').which.should.equal(name)
-    thing.should.have.key('thingArn')
-
-    job = client.create_job(
-        jobId=job_id,
-        targets=[thing["thingArn"]],
-        documentSource="https://s3-eu-west-1.amazonaws.com/bucket-name/job_document.json",
-        presignedUrlConfig={
-            'roleArn': 'arn:aws:iam::1:role/service-role/iot_job_role',
-            'expiresInSec': 123
-        },
-        targetSelection="CONTINUOUS",
-        jobExecutionsRolloutConfig={
-            'maximumPerMinute': 10
-        }
-    )
-
-    job.should.have.key('jobId').which.should.equal(job_id)
-    job.should.have.key('jobArn')
-
-    job = client.describe_job(jobId=job_id)
-    job.should.have.key('job')
-    job.should.have.key('job').which.should.have.key("jobId").which.should.equal(job_id)
-
-    job = client.cancel_job(jobId=job_id, reasonCode='Because', comment='You are')
-    job.should.have.key('jobId').which.should.equal(job_id)
-    job.should.have.key('jobArn')
-
-    job = client.describe_job(jobId=job_id)
-    job.should.have.key('job')
-    job.should.have.key('job').which.should.have.key("jobId").which.should.equal(job_id)
-    job.should.have.key('job').which.should.have.key("status").which.should.equal('CANCELED')
-    job.should.have.key('job').which.should.have.key("forceCanceled").which.should.equal(False)
-    job.should.have.key('job').which.should.have.key("reasonCode").which.should.equal('Because')
-    job.should.have.key('job').which.should.have.key("comment").which.should.equal('You are')
-
-
-@mock_iot
-def test_get_job_document_with_document_source():
-    client = boto3.client('iot', region_name='eu-west-1')
-    name = "my-thing"
-    job_id = "TestJob"
-    # thing
-    thing = client.create_thing(thingName=name)
-    thing.should.have.key('thingName').which.should.equal(name)
-    thing.should.have.key('thingArn')
-
-    job = client.create_job(
-        jobId=job_id,
-        targets=[thing["thingArn"]],
-        documentSource="https://s3-eu-west-1.amazonaws.com/bucket-name/job_document.json",
-        presignedUrlConfig={
-            'roleArn': 'arn:aws:iam::1:role/service-role/iot_job_role',
-            'expiresInSec': 123
-        },
-        targetSelection="CONTINUOUS",
-        jobExecutionsRolloutConfig={
-            'maximumPerMinute': 10
-        }
-    )
-
-    job.should.have.key('jobId').which.should.equal(job_id)
-    job.should.have.key('jobArn')
-
-    job_document = client.get_job_document(jobId=job_id)
-    job_document.should.have.key('document').which.should.equal('')
-
-
-@mock_iot
-def test_get_job_document_with_document():
-    client = boto3.client('iot', region_name='eu-west-1')
-    name = "my-thing"
-    job_id = "TestJob"
-    # thing
-    thing = client.create_thing(thingName=name)
-    thing.should.have.key('thingName').which.should.equal(name)
-    thing.should.have.key('thingArn')
-
-    # job document
-    job_document = {
-        "field": "value"
-    }
-
-    job = client.create_job(
-        jobId=job_id,
-        targets=[thing["thingArn"]],
-        document=json.dumps(job_document),
-        presignedUrlConfig={
-            'roleArn': 'arn:aws:iam::1:role/service-role/iot_job_role',
-            'expiresInSec': 123
-        },
-        targetSelection="CONTINUOUS",
-        jobExecutionsRolloutConfig={
-            'maximumPerMinute': 10
-        }
-    )
-
-    job.should.have.key('jobId').which.should.equal(job_id)
-    job.should.have.key('jobArn')
-
-    job_document = client.get_job_document(jobId=job_id)
-    job_document.should.have.key('document').which.should.equal("{\"field\": \"value\"}")
-
-
-@mock_iot
-def test_describe_job_execution():
-    client = boto3.client('iot', region_name='eu-west-1')
-    name = "my-thing"
-    job_id = "TestJob"
-    # thing
-    thing = client.create_thing(thingName=name)
-    thing.should.have.key('thingName').which.should.equal(name)
-    thing.should.have.key('thingArn')
-
-    # job document
-    job_document = {
-        "field": "value"
-    }
-
-    job = client.create_job(
-        jobId=job_id,
-        targets=[thing["thingArn"]],
-        document=json.dumps(job_document),
-        description="Description",
-        presignedUrlConfig={
-            'roleArn': 'arn:aws:iam::1:role/service-role/iot_job_role',
-            'expiresInSec': 123
-        },
-        targetSelection="CONTINUOUS",
-        jobExecutionsRolloutConfig={
-            'maximumPerMinute': 10
-        }
-    )
-
-    job.should.have.key('jobId').which.should.equal(job_id)
-    job.should.have.key('jobArn')
-    job.should.have.key('description')
-
-    job_execution = client.describe_job_execution(jobId=job_id, thingName=name)
-    job_execution.should.have.key('execution')
-    job_execution['execution'].should.have.key('jobId').which.should.equal(job_id)
-    job_execution['execution'].should.have.key('status').which.should.equal('QUEUED')
-    job_execution['execution'].should.have.key('forceCanceled').which.should.equal(False)
-    job_execution['execution'].should.have.key('statusDetails').which.should.equal({'detailsMap': {}})
-    job_execution['execution'].should.have.key('thingArn').which.should.equal(thing["thingArn"])
-    job_execution['execution'].should.have.key('queuedAt')
-    job_execution['execution'].should.have.key('startedAt')
-    job_execution['execution'].should.have.key('lastUpdatedAt')
-    job_execution['execution'].should.have.key('executionNumber').which.should.equal(123)
-    job_execution['execution'].should.have.key('versionNumber').which.should.equal(123)
-    job_execution['execution'].should.have.key('approximateSecondsBeforeTimedOut').which.should.equal(123)
-
-    job_execution = client.describe_job_execution(jobId=job_id, thingName=name, executionNumber=123)
-    job_execution.should.have.key('execution')
-    job_execution['execution'].should.have.key('jobId').which.should.equal(job_id)
-    job_execution['execution'].should.have.key('status').which.should.equal('QUEUED')
-    job_execution['execution'].should.have.key('forceCanceled').which.should.equal(False)
-    job_execution['execution'].should.have.key('statusDetails').which.should.equal({'detailsMap': {}})
-    job_execution['execution'].should.have.key('thingArn').which.should.equal(thing["thingArn"])
-    job_execution['execution'].should.have.key('queuedAt')
-    job_execution['execution'].should.have.key('startedAt')
-    job_execution['execution'].should.have.key('lastUpdatedAt')
-    job_execution['execution'].should.have.key('executionNumber').which.should.equal(123)
-    job_execution['execution'].should.have.key('versionNumber').which.should.equal(123)
-    job_execution['execution'].should.have.key('approximateSecondsBeforeTimedOut').which.should.equal(123)
-
-    try:
-        client.describe_job_execution(jobId=job_id, thingName=name, executionNumber=456)
-    except ClientError as exc:
-        error_code = exc.response['Error']['Code']
-        error_code.should.equal('ResourceNotFoundException')
-    else:
-        raise Exception("Should have raised error")
-
-
-@mock_iot
-def test_cancel_job_execution():
-    client = boto3.client('iot', region_name='eu-west-1')
-    name = "my-thing"
-    job_id = "TestJob"
-    # thing
-    thing = client.create_thing(thingName=name)
-    thing.should.have.key('thingName').which.should.equal(name)
-    thing.should.have.key('thingArn')
-
-    # job document
-    job_document = {
-        "field": "value"
-    }
-
-    job = client.create_job(
-        jobId=job_id,
-        targets=[thing["thingArn"]],
-        document=json.dumps(job_document),
-        description="Description",
-        presignedUrlConfig={
-            'roleArn': 'arn:aws:iam::1:role/service-role/iot_job_role',
-            'expiresInSec': 123
-        },
-        targetSelection="CONTINUOUS",
-        jobExecutionsRolloutConfig={
-            'maximumPerMinute': 10
-        }
-    )
-
-    job.should.have.key('jobId').which.should.equal(job_id)
-    job.should.have.key('jobArn')
-    job.should.have.key('description')
-
-    client.cancel_job_execution(jobId=job_id, thingName=name)
-    job_execution = client.describe_job_execution(jobId=job_id, thingName=name)
-    job_execution.should.have.key('execution')
-    job_execution['execution'].should.have.key('status').which.should.equal('CANCELED')
-
-
-@mock_iot
-def test_delete_job_execution():
-    client = boto3.client('iot', region_name='eu-west-1')
-    name = "my-thing"
-    job_id = "TestJob"
-    # thing
-    thing = client.create_thing(thingName=name)
-    thing.should.have.key('thingName').which.should.equal(name)
-    thing.should.have.key('thingArn')
-
-    # job document
-    job_document = {
-        "field": "value"
-    }
-
-    job = client.create_job(
-        jobId=job_id,
-        targets=[thing["thingArn"]],
-        document=json.dumps(job_document),
-        description="Description",
-        presignedUrlConfig={
-            'roleArn': 'arn:aws:iam::1:role/service-role/iot_job_role',
-            'expiresInSec': 123
-        },
-        targetSelection="CONTINUOUS",
-        jobExecutionsRolloutConfig={
-            'maximumPerMinute': 10
-        }
-    )
-
-    job.should.have.key('jobId').which.should.equal(job_id)
-    job.should.have.key('jobArn')
-    job.should.have.key('description')
-
-    client.delete_job_execution(jobId=job_id, thingName=name, executionNumber=123)
-    try:
-        client.describe_job_execution(jobId=job_id, thingName=name, executionNumber=123)
-    except ClientError as exc:
-        error_code = exc.response['Error']['Code']
-        error_code.should.equal('ResourceNotFoundException')
-    else:
-        raise Exception("Should have raised error")
-
-
-@mock_iot
-def test_list_job_executions_for_job():
-    client = boto3.client('iot', region_name='eu-west-1')
-    name = "my-thing"
-    job_id = "TestJob"
-    # thing
-    thing = client.create_thing(thingName=name)
-    thing.should.have.key('thingName').which.should.equal(name)
-    thing.should.have.key('thingArn')
-
-    # job document
-    job_document = {
-        "field": "value"
-    }
-
-    job = client.create_job(
-        jobId=job_id,
-        targets=[thing["thingArn"]],
-        document=json.dumps(job_document),
-        description="Description",
-        presignedUrlConfig={
-            'roleArn': 'arn:aws:iam::1:role/service-role/iot_job_role',
-            'expiresInSec': 123
-        },
-        targetSelection="CONTINUOUS",
-        jobExecutionsRolloutConfig={
-            'maximumPerMinute': 10
-        }
-    )
-
-    job.should.have.key('jobId').which.should.equal(job_id)
-    job.should.have.key('jobArn')
-    job.should.have.key('description')
-
-    job_execution = client.list_job_executions_for_job(jobId=job_id)
-    job_execution.should.have.key('executionSummaries')
-    job_execution['executionSummaries'][0].should.have.key('thingArn').which.should.equal(thing["thingArn"])
-
-
-@mock_iot
-def test_list_job_executions_for_thing():
-    client = boto3.client('iot', region_name='eu-west-1')
-    name = "my-thing"
-    job_id = "TestJob"
-    # thing
-    thing = client.create_thing(thingName=name)
-    thing.should.have.key('thingName').which.should.equal(name)
-    thing.should.have.key('thingArn')
-
-    # job document
-    job_document = {
-        "field": "value"
-    }
-
-    job = client.create_job(
-        jobId=job_id,
-        targets=[thing["thingArn"]],
-        document=json.dumps(job_document),
-        description="Description",
-        presignedUrlConfig={
-            'roleArn': 'arn:aws:iam::1:role/service-role/iot_job_role',
-            'expiresInSec': 123
-        },
-        targetSelection="CONTINUOUS",
-        jobExecutionsRolloutConfig={
-            'maximumPerMinute': 10
-        }
-    )
-
-    job.should.have.key('jobId').which.should.equal(job_id)
-    job.should.have.key('jobArn')
-    job.should.have.key('description')
-
-    job_execution = client.list_job_executions_for_thing(thingName=name)
-    job_execution.should.have.key('executionSummaries')
-    job_execution['executionSummaries'][0].should.have.key('jobId').which.should.equal(job_id)
-=======
     job.should.have.key("job")
     job.should.have.key("job").which.should.have.key("jobArn")
     job.should.have.key("job").which.should.have.key("jobId").which.should.equal(job_id)
@@ -1695,19 +1297,391 @@
     job.should.have.key("job").which.should.have.key("lastUpdatedAt")
     job.should.have.key("job").which.should.have.key("createdAt")
     job.should.have.key("job").which.should.have.key("jobExecutionsRolloutConfig")
-    job.should.have.key("job").which.should.have.key(
-        "targetSelection"
-    ).which.should.equal("CONTINUOUS")
+    job.should.have.key("job").which.should.have.key("targetSelection").which.should.equal("CONTINUOUS")
     job.should.have.key("job").which.should.have.key("presignedUrlConfig")
-    job.should.have.key("job").which.should.have.key(
-        "presignedUrlConfig"
-    ).which.should.have.key("roleArn").which.should.equal(
-        "arn:aws:iam::1:role/service-role/iot_job_role"
-    )
-    job.should.have.key("job").which.should.have.key(
-        "presignedUrlConfig"
-    ).which.should.have.key("expiresInSec").which.should.equal(123)
-    job.should.have.key("job").which.should.have.key(
-        "jobExecutionsRolloutConfig"
-    ).which.should.have.key("maximumPerMinute").which.should.equal(10)
->>>>>>> b8a1f852
+    job.should.have.key("job").which.should.have.key("presignedUrlConfig").which.should.have.key(
+        "roleArn").which.should.equal("arn:aws:iam::1:role/service-role/iot_job_role")
+    job.should.have.key("job").which.should.have.key("presignedUrlConfig").which.should.have.key(
+        "expiresInSec").which.should.equal(123)
+    job.should.have.key("job").which.should.have.key("jobExecutionsRolloutConfig").which.should.have.key(
+        "maximumPerMinute").which.should.equal(10)
+
+
+@mock_iot
+def test_delete_job():
+    client = boto3.client("iot", region_name="eu-west-1")
+    name = "my-thing"
+    job_id = "TestJob"
+    # thing
+    thing = client.create_thing(thingName=name)
+    thing.should.have.key("thingName").which.should.equal(name)
+    thing.should.have.key("thingArn")
+
+    job = client.create_job(
+        jobId=job_id,
+        targets=[thing["thingArn"]],
+        documentSource="https://s3-eu-west-1.amazonaws.com/bucket-name/job_document.json",
+        presignedUrlConfig={
+            "roleArn": "arn:aws:iam::1:role/service-role/iot_job_role",
+            "expiresInSec": 123
+        },
+        targetSelection="CONTINUOUS",
+        jobExecutionsRolloutConfig={
+            "maximumPerMinute": 10
+        }
+    )
+
+    job.should.have.key("jobId").which.should.equal(job_id)
+    job.should.have.key("jobArn")
+
+    job = client.describe_job(jobId=job_id)
+    job.should.have.key("job")
+    job.should.have.key("job").which.should.have.key("jobId").which.should.equal(job_id)
+
+    client.delete_job(jobId=job_id)
+
+    client.list_jobs()["jobs"].should.have.length_of(0)
+
+
+@mock_iot
+def test_cancel_job():
+    client = boto3.client("iot", region_name="eu-west-1")
+    name = "my-thing"
+    job_id = "TestJob"
+    # thing
+    thing = client.create_thing(thingName=name)
+    thing.should.have.key("thingName").which.should.equal(name)
+    thing.should.have.key("thingArn")
+
+    job = client.create_job(
+        jobId=job_id,
+        targets=[thing["thingArn"]],
+        documentSource="https://s3-eu-west-1.amazonaws.com/bucket-name/job_document.json",
+        presignedUrlConfig={
+            "roleArn": "arn:aws:iam::1:role/service-role/iot_job_role",
+            "expiresInSec": 123
+        },
+        targetSelection="CONTINUOUS",
+        jobExecutionsRolloutConfig={
+            "maximumPerMinute": 10
+        }
+    )
+
+    job.should.have.key("jobId").which.should.equal(job_id)
+    job.should.have.key("jobArn")
+
+    job = client.describe_job(jobId=job_id)
+    job.should.have.key("job")
+    job.should.have.key("job").which.should.have.key("jobId").which.should.equal(job_id)
+
+    job = client.cancel_job(jobId=job_id, reasonCode="Because", comment="You are")
+    job.should.have.key("jobId").which.should.equal(job_id)
+    job.should.have.key("jobArn")
+
+    job = client.describe_job(jobId=job_id)
+    job.should.have.key("job")
+    job.should.have.key("job").which.should.have.key("jobId").which.should.equal(job_id)
+    job.should.have.key("job").which.should.have.key("status").which.should.equal("CANCELED")
+    job.should.have.key("job").which.should.have.key("forceCanceled").which.should.equal(False)
+    job.should.have.key("job").which.should.have.key("reasonCode").which.should.equal("Because")
+    job.should.have.key("job").which.should.have.key("comment").which.should.equal("You are")
+
+
+@mock_iot
+def test_get_job_document_with_document_source():
+    client = boto3.client("iot", region_name="eu-west-1")
+    name = "my-thing"
+    job_id = "TestJob"
+    # thing
+    thing = client.create_thing(thingName=name)
+    thing.should.have.key("thingName").which.should.equal(name)
+    thing.should.have.key("thingArn")
+
+    job = client.create_job(
+        jobId=job_id,
+        targets=[thing["thingArn"]],
+        documentSource="https://s3-eu-west-1.amazonaws.com/bucket-name/job_document.json",
+        presignedUrlConfig={
+            "roleArn": "arn:aws:iam::1:role/service-role/iot_job_role",
+            "expiresInSec": 123
+        },
+        targetSelection="CONTINUOUS",
+        jobExecutionsRolloutConfig={
+            "maximumPerMinute": 10
+        }
+    )
+
+    job.should.have.key("jobId").which.should.equal(job_id)
+    job.should.have.key("jobArn")
+
+    job_document = client.get_job_document(jobId=job_id)
+    job_document.should.have.key("document").which.should.equal("")
+
+
+@mock_iot
+def test_get_job_document_with_document():
+    client = boto3.client("iot", region_name="eu-west-1")
+    name = "my-thing"
+    job_id = "TestJob"
+    # thing
+    thing = client.create_thing(thingName=name)
+    thing.should.have.key("thingName").which.should.equal(name)
+    thing.should.have.key("thingArn")
+
+    # job document
+    job_document = {
+        "field": "value"
+    }
+
+    job = client.create_job(
+        jobId=job_id,
+        targets=[thing["thingArn"]],
+        document=json.dumps(job_document),
+        presignedUrlConfig={
+            "roleArn": "arn:aws:iam::1:role/service-role/iot_job_role",
+            "expiresInSec": 123
+        },
+        targetSelection="CONTINUOUS",
+        jobExecutionsRolloutConfig={
+            "maximumPerMinute": 10
+        }
+    )
+
+    job.should.have.key("jobId").which.should.equal(job_id)
+    job.should.have.key("jobArn")
+
+    job_document = client.get_job_document(jobId=job_id)
+    job_document.should.have.key("document").which.should.equal("{\"field\": \"value\"}")
+
+
+@mock_iot
+def test_describe_job_execution():
+    client = boto3.client("iot", region_name="eu-west-1")
+    name = "my-thing"
+    job_id = "TestJob"
+    # thing
+    thing = client.create_thing(thingName=name)
+    thing.should.have.key("thingName").which.should.equal(name)
+    thing.should.have.key("thingArn")
+
+    # job document
+    job_document = {
+        "field": "value"
+    }
+
+    job = client.create_job(
+        jobId=job_id,
+        targets=[thing["thingArn"]],
+        document=json.dumps(job_document),
+        description="Description",
+        presignedUrlConfig={
+            "roleArn": "arn:aws:iam::1:role/service-role/iot_job_role",
+            "expiresInSec": 123
+        },
+        targetSelection="CONTINUOUS",
+        jobExecutionsRolloutConfig={
+            "maximumPerMinute": 10
+        }
+    )
+
+    job.should.have.key("jobId").which.should.equal(job_id)
+    job.should.have.key("jobArn")
+    job.should.have.key("description")
+
+    job_execution = client.describe_job_execution(jobId=job_id, thingName=name)
+    job_execution.should.have.key("execution")
+    job_execution["execution"].should.have.key("jobId").which.should.equal(job_id)
+    job_execution["execution"].should.have.key("status").which.should.equal("QUEUED")
+    job_execution["execution"].should.have.key("forceCanceled").which.should.equal(False)
+    job_execution["execution"].should.have.key("statusDetails").which.should.equal({"detailsMap": {}})
+    job_execution["execution"].should.have.key("thingArn").which.should.equal(thing["thingArn"])
+    job_execution["execution"].should.have.key("queuedAt")
+    job_execution["execution"].should.have.key("startedAt")
+    job_execution["execution"].should.have.key("lastUpdatedAt")
+    job_execution["execution"].should.have.key("executionNumber").which.should.equal(123)
+    job_execution["execution"].should.have.key("versionNumber").which.should.equal(123)
+    job_execution["execution"].should.have.key("approximateSecondsBeforeTimedOut").which.should.equal(123)
+
+    job_execution = client.describe_job_execution(jobId=job_id, thingName=name, executionNumber=123)
+    job_execution.should.have.key("execution")
+    job_execution["execution"].should.have.key("jobId").which.should.equal(job_id)
+    job_execution["execution"].should.have.key("status").which.should.equal("QUEUED")
+    job_execution["execution"].should.have.key("forceCanceled").which.should.equal(False)
+    job_execution["execution"].should.have.key("statusDetails").which.should.equal({"detailsMap": {}})
+    job_execution["execution"].should.have.key("thingArn").which.should.equal(thing["thingArn"])
+    job_execution["execution"].should.have.key("queuedAt")
+    job_execution["execution"].should.have.key("startedAt")
+    job_execution["execution"].should.have.key("lastUpdatedAt")
+    job_execution["execution"].should.have.key("executionNumber").which.should.equal(123)
+    job_execution["execution"].should.have.key("versionNumber").which.should.equal(123)
+    job_execution["execution"].should.have.key("approximateSecondsBeforeTimedOut").which.should.equal(123)
+
+    try:
+        client.describe_job_execution(jobId=job_id, thingName=name, executionNumber=456)
+    except ClientError as exc:
+        error_code = exc.response["Error"]["Code"]
+        error_code.should.equal("ResourceNotFoundException")
+    else:
+        raise Exception("Should have raised error")
+
+
+@mock_iot
+def test_cancel_job_execution():
+    client = boto3.client("iot", region_name="eu-west-1")
+    name = "my-thing"
+    job_id = "TestJob"
+    # thing
+    thing = client.create_thing(thingName=name)
+    thing.should.have.key("thingName").which.should.equal(name)
+    thing.should.have.key("thingArn")
+
+    # job document
+    job_document = {
+        "field": "value"
+    }
+
+    job = client.create_job(
+        jobId=job_id,
+        targets=[thing["thingArn"]],
+        document=json.dumps(job_document),
+        description="Description",
+        presignedUrlConfig={
+            "roleArn": "arn:aws:iam::1:role/service-role/iot_job_role",
+            "expiresInSec": 123
+        },
+        targetSelection="CONTINUOUS",
+        jobExecutionsRolloutConfig={
+            "maximumPerMinute": 10
+        }
+    )
+
+    job.should.have.key("jobId").which.should.equal(job_id)
+    job.should.have.key("jobArn")
+    job.should.have.key("description")
+
+    client.cancel_job_execution(jobId=job_id, thingName=name)
+    job_execution = client.describe_job_execution(jobId=job_id, thingName=name)
+    job_execution.should.have.key("execution")
+    job_execution["execution"].should.have.key("status").which.should.equal("CANCELED")
+
+
+@mock_iot
+def test_delete_job_execution():
+    client = boto3.client("iot", region_name="eu-west-1")
+    name = "my-thing"
+    job_id = "TestJob"
+    # thing
+    thing = client.create_thing(thingName=name)
+    thing.should.have.key("thingName").which.should.equal(name)
+    thing.should.have.key("thingArn")
+
+    # job document
+    job_document = {
+        "field": "value"
+    }
+
+    job = client.create_job(
+        jobId=job_id,
+        targets=[thing["thingArn"]],
+        document=json.dumps(job_document),
+        description="Description",
+        presignedUrlConfig={
+            "roleArn": "arn:aws:iam::1:role/service-role/iot_job_role",
+            "expiresInSec": 123
+        },
+        targetSelection="CONTINUOUS",
+        jobExecutionsRolloutConfig={
+            "maximumPerMinute": 10
+        }
+    )
+
+    job.should.have.key("jobId").which.should.equal(job_id)
+    job.should.have.key("jobArn")
+    job.should.have.key("description")
+
+    client.delete_job_execution(jobId=job_id, thingName=name, executionNumber=123)
+    try:
+        client.describe_job_execution(jobId=job_id, thingName=name, executionNumber=123)
+    except ClientError as exc:
+        error_code = exc.response["Error"]["Code"]
+        error_code.should.equal("ResourceNotFoundException")
+    else:
+        raise Exception("Should have raised error")
+
+
+@mock_iot
+def test_list_job_executions_for_job():
+    client = boto3.client("iot", region_name="eu-west-1")
+    name = "my-thing"
+    job_id = "TestJob"
+    # thing
+    thing = client.create_thing(thingName=name)
+    thing.should.have.key("thingName").which.should.equal(name)
+    thing.should.have.key("thingArn")
+
+    # job document
+    job_document = {
+        "field": "value"
+    }
+
+    job = client.create_job(
+        jobId=job_id,
+        targets=[thing["thingArn"]],
+        document=json.dumps(job_document),
+        description="Description",
+        presignedUrlConfig={
+            "roleArn": "arn:aws:iam::1:role/service-role/iot_job_role",
+            "expiresInSec": 123
+        },
+        targetSelection="CONTINUOUS",
+        jobExecutionsRolloutConfig={
+            "maximumPerMinute": 10
+        }
+    )
+
+    job.should.have.key("jobId").which.should.equal(job_id)
+    job.should.have.key("jobArn")
+    job.should.have.key("description")
+
+    job_execution = client.list_job_executions_for_job(jobId=job_id)
+    job_execution.should.have.key("executionSummaries")
+    job_execution["executionSummaries"][0].should.have.key("thingArn").which.should.equal(thing["thingArn"])
+
+
+@mock_iot
+def test_list_job_executions_for_thing():
+    client = boto3.client("iot", region_name="eu-west-1")
+    name = "my-thing"
+    job_id = "TestJob"
+    # thing
+    thing = client.create_thing(thingName=name)
+    thing.should.have.key("thingName").which.should.equal(name)
+    thing.should.have.key("thingArn")
+
+    # job document
+    job_document = {
+        "field": "value"
+    }
+
+    job = client.create_job(
+        jobId=job_id,
+        targets=[thing["thingArn"]],
+        document=json.dumps(job_document),
+        description="Description",
+        presignedUrlConfig={
+            "roleArn": "arn:aws:iam::1:role/service-role/iot_job_role",
+            "expiresInSec": 123
+        },
+        targetSelection="CONTINUOUS",
+        jobExecutionsRolloutConfig={
+            "maximumPerMinute": 10
+        }
+    )
+
+    job.should.have.key("jobId").which.should.equal(job_id)
+    job.should.have.key("jobArn")
+    job.should.have.key("description")
+
+    job_execution = client.list_job_executions_for_thing(thingName=name)
+    job_execution.should.have.key("executionSummaries")
+    job_execution["executionSummaries"][0].should.have.key("jobId").which.should.equal(job_id)
