--- conflicted
+++ resolved
@@ -1,22 +1,3 @@
-<<<<<<< HEAD
-from __future__ import unicode_literals
-import sure  # noqa
-
-import moto.server as server
-
-'''
-Test the different server responses
-'''
-
-
-def test_elbv2_describe_load_balancers():
-    backend = server.create_backend_app("elbv2")
-    test_client = backend.test_client()
-
-    res = test_client.get('/?Action=DescribeLoadBalancers&Version=2015-12-01')
-
-    res.data.should.contain(b'DescribeLoadBalancersResponse')
-=======
 from __future__ import unicode_literals
 import sure  # noqa
 
@@ -33,5 +14,4 @@
 
     res = test_client.get("/?Action=DescribeLoadBalancers&Version=2015-12-01")
 
-    res.data.should.contain(b"DescribeLoadBalancersResponse")
->>>>>>> b8a1f852
+    res.data.should.contain(b"DescribeLoadBalancersResponse")