--- conflicted
+++ resolved
@@ -1,39 +1,3 @@
-<<<<<<< HEAD
-from __future__ import unicode_literals
-
-template = {
-    "AWSTemplateFormatVersion": "2010-09-09",
-    "Description": "VPC ENI Test CloudFormation",
-    "Resources": {
-        "ENI": {
-            "Type": "AWS::EC2::NetworkInterface",
-            "Properties": {
-                "SubnetId": {"Ref": "Subnet"}
-            }
-        },
-        "Subnet": {
-            "Type": "AWS::EC2::Subnet",
-            "Properties": {
-                "AvailabilityZone": "us-east-1a",
-                "VpcId": {"Ref": "VPC"},
-                "CidrBlock": "10.0.0.0/24"
-            }
-        },
-        "VPC": {
-            "Type": "AWS::EC2::VPC",
-            "Properties": {
-                "CidrBlock": "10.0.0.0/16"
-            }
-        }
-    },
-    "Outputs": {
-        "NinjaENI": {
-            "Description": "Elastic IP mapping to Auto-Scaling Group",
-            "Value": {"Ref": "ENI"}
-        }
-    }
-}
-=======
 from __future__ import unicode_literals
 
 template = {
@@ -71,5 +35,4 @@
             "Value": {"Fn::GetAtt": ["ENI", "PrimaryPrivateIpAddress"]}
         }
     }
-}
->>>>>>> 4a286c4b
+}