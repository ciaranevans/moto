<<<<<<< HEAD
import boto3
import sure  # noqa
from moto import mock_iam


@mock_iam()
def test_account_aliases():
    client = boto3.client('iam', region_name='us-east-1')

    alias = 'my-account-name'
    aliases = client.list_account_aliases()
    aliases.should.have.key('AccountAliases').which.should.equal([])

    client.create_account_alias(AccountAlias=alias)
    aliases = client.list_account_aliases()
    aliases.should.have.key('AccountAliases').which.should.equal([alias])

    client.delete_account_alias(AccountAlias=alias)
    aliases = client.list_account_aliases()
    aliases.should.have.key('AccountAliases').which.should.equal([])
=======
import boto3
import sure  # noqa
from moto import mock_iam


@mock_iam()
def test_account_aliases():
    client = boto3.client("iam", region_name="us-east-1")

    alias = "my-account-name"
    aliases = client.list_account_aliases()
    aliases.should.have.key("AccountAliases").which.should.equal([])

    client.create_account_alias(AccountAlias=alias)
    aliases = client.list_account_aliases()
    aliases.should.have.key("AccountAliases").which.should.equal([alias])

    client.delete_account_alias(AccountAlias=alias)
    aliases = client.list_account_aliases()
    aliases.should.have.key("AccountAliases").which.should.equal([])
>>>>>>> b8a1f852
<|MERGE_RESOLUTION|>--- conflicted
+++ resolved
@@ -1,25 +1,3 @@
-<<<<<<< HEAD
-import boto3
-import sure  # noqa
-from moto import mock_iam
-
-
-@mock_iam()
-def test_account_aliases():
-    client = boto3.client('iam', region_name='us-east-1')
-
-    alias = 'my-account-name'
-    aliases = client.list_account_aliases()
-    aliases.should.have.key('AccountAliases').which.should.equal([])
-
-    client.create_account_alias(AccountAlias=alias)
-    aliases = client.list_account_aliases()
-    aliases.should.have.key('AccountAliases').which.should.equal([alias])
-
-    client.delete_account_alias(AccountAlias=alias)
-    aliases = client.list_account_aliases()
-    aliases.should.have.key('AccountAliases').which.should.equal([])
-=======
 import boto3
 import sure  # noqa
 from moto import mock_iam
@@ -39,5 +17,4 @@
 
     client.delete_account_alias(AccountAlias=alias)
     aliases = client.list_account_aliases()
-    aliases.should.have.key("AccountAliases").which.should.equal([])
->>>>>>> b8a1f852
+    aliases.should.have.key("AccountAliases").which.should.equal([])