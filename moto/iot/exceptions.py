<<<<<<< HEAD
from __future__ import unicode_literals
from moto.core.exceptions import JsonRESTError


class IoTClientError(JsonRESTError):
    code = 400


class ResourceNotFoundException(IoTClientError):
    def __init__(self):
        self.code = 404
        super(ResourceNotFoundException, self).__init__(
            "ResourceNotFoundException",
            "The specified resource does not exist"
        )


class InvalidRequestException(IoTClientError):
    def __init__(self, msg=None):
        self.code = 400
        super(InvalidRequestException, self).__init__(
            "InvalidRequestException",
            msg or "The request is not valid."
        )


class InvalidStateTransitionException(IoTClientError):
    def __init__(self, msg=None):
        self.code = 409
        super(InvalidStateTransitionException, self).__init__(
            "InvalidStateTransitionException",
            msg or "An attempt was made to change to an invalid state."
        )


class VersionConflictException(IoTClientError):
    def __init__(self, name):
        self.code = 409
        super(VersionConflictException, self).__init__(
            'VersionConflictException',
            'The version for thing %s does not match the expected version.' % name
        )
=======
from __future__ import unicode_literals
from moto.core.exceptions import JsonRESTError


class IoTClientError(JsonRESTError):
    code = 400


class ResourceNotFoundException(IoTClientError):
    def __init__(self):
        self.code = 404
        super(ResourceNotFoundException, self).__init__(
            "ResourceNotFoundException",
            "The specified resource does not exist"
        )


class InvalidRequestException(IoTClientError):
    def __init__(self, msg=None):
        self.code = 400
        super(InvalidRequestException, self).__init__(
            "InvalidRequestException",
            msg or "The request is not valid."
        )


class VersionConflictException(IoTClientError):
    def __init__(self, name):
        self.code = 409
        super(VersionConflictException, self).__init__(
            'VersionConflictException',
            'The version for thing %s does not match the expected version.' % name
        )


class CertificateStateException(IoTClientError):
    def __init__(self, msg, cert_id):
        self.code = 406
        super(CertificateStateException, self).__init__(
            'CertificateStateException',
            '%s Id: %s' % (msg, cert_id)
        )


class DeleteConflictException(IoTClientError):
    def __init__(self, msg):
        self.code = 409
        super(DeleteConflictException, self).__init__(
            'DeleteConflictException', msg
        )
>>>>>>> 4a286c4b
<|MERGE_RESOLUTION|>--- conflicted
+++ resolved
@@ -1,47 +1,3 @@
-<<<<<<< HEAD
-from __future__ import unicode_literals
-from moto.core.exceptions import JsonRESTError
-
-
-class IoTClientError(JsonRESTError):
-    code = 400
-
-
-class ResourceNotFoundException(IoTClientError):
-    def __init__(self):
-        self.code = 404
-        super(ResourceNotFoundException, self).__init__(
-            "ResourceNotFoundException",
-            "The specified resource does not exist"
-        )
-
-
-class InvalidRequestException(IoTClientError):
-    def __init__(self, msg=None):
-        self.code = 400
-        super(InvalidRequestException, self).__init__(
-            "InvalidRequestException",
-            msg or "The request is not valid."
-        )
-
-
-class InvalidStateTransitionException(IoTClientError):
-    def __init__(self, msg=None):
-        self.code = 409
-        super(InvalidStateTransitionException, self).__init__(
-            "InvalidStateTransitionException",
-            msg or "An attempt was made to change to an invalid state."
-        )
-
-
-class VersionConflictException(IoTClientError):
-    def __init__(self, name):
-        self.code = 409
-        super(VersionConflictException, self).__init__(
-            'VersionConflictException',
-            'The version for thing %s does not match the expected version.' % name
-        )
-=======
 from __future__ import unicode_literals
 from moto.core.exceptions import JsonRESTError
 
@@ -91,5 +47,4 @@
         self.code = 409
         super(DeleteConflictException, self).__init__(
             'DeleteConflictException', msg
-        )
->>>>>>> 4a286c4b
+        )